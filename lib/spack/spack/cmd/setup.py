##############################################################################
# Copyright (c) 2016, Lawrence Livermore National Security, LLC.
# Produced at the Lawrence Livermore National Laboratory.
#
# This file is part of Spack.
# Written by Elizabeth Fischer
# LLNL-CODE-647188
#
# For details, see https://github.com/llnl/spack
# Please also see the LICENSE file for our notice and the LGPL.
#
# This program is free software; you can redistribute it and/or modify
# it under the terms of the GNU General Public License (as published by
# the Free Software Foundation) version 2.1 dated February 1999.
#
# This program is distributed in the hope that it will be useful, but
# WITHOUT ANY WARRANTY; without even the IMPLIED WARRANTY OF
# MERCHANTABILITY or FITNESS FOR A PARTICULAR PURPOSE. See the terms and
# conditions of the GNU General Public License for more details.
#
# You should have received a copy of the GNU Lesser General Public License
# along with this program; if not, write to the Free Software Foundation,
# Inc., 59 Temple Place, Suite 330, Boston, MA 02111-1307 USA
##############################################################################
import argparse
import os
import string
import sys

import llnl.util.tty as tty
import spack
import spack.cmd
from spack import which
from spack.cmd.edit import edit_package
from spack.stage import DIYStage
from llnl.util.filesystem import set_executable

description = "Create a configuration script and module, but don't build."


def setup_parser(subparser):
    subparser.add_argument(
        '-i', '--ignore-dependencies', action='store_true', dest='ignore_deps',
        help="Do not try to install dependencies of requested packages.")
    subparser.add_argument(
        '-v', '--verbose', action='store_true', dest='verbose',
        help="Display verbose build output while installing.")
    subparser.add_argument(
        'spec', nargs=argparse.REMAINDER,
        help="specs to use for install.  Must contain package AND version.")
    subparser.add_argument(
        '--dirty', action='store_true', dest='dirty',
        help="Install a package *without* cleaning the environment.")


def spack_transitive_include_path():
    return ';'.join(
        os.path.join(dep, 'include')
        for dep in os.environ['SPACK_DEPENDENCIES'].split(os.pathsep)
    )


def write_spconfig(package):
    # Set-up the environment
    spack.build_environment.setup_package(package)

    cmd = [str(which('cmake'))] + package.std_cmake_args + package.cmake_args()

    env = dict()

    paths = os.environ['PATH'].split(':')
    paths = [item for item in paths if 'spack/env' not in item]
    env['PATH'] = ':'.join(paths)
    env['SPACK_TRANSITIVE_INCLUDE_PATH'] = spack_transitive_include_path()
    env['CMAKE_PREFIX_PATH'] = os.environ['CMAKE_PREFIX_PATH']
    env['CC'] = os.environ['SPACK_CC']
    env['CXX'] = os.environ['SPACK_CXX']
    env['FC'] = os.environ['SPACK_FC']

    setup_fname = 'spconfig.py'
    with open(setup_fname, 'w') as fout:
        fout.write(
            r"""#!%s
#

import sys
import os
import subprocess

def cmdlist(str):
    return list(x.strip().replace("'",'') for x in str.split('\n') if x)
env = dict(os.environ)
""" % sys.executable)

        env_vars = sorted(list(env.keys()))
        for name in env_vars:
            val = env[name]
            if string.find(name, 'PATH') < 0:
                fout.write('env[%s] = %s\n' % (repr(name), repr(val)))
            else:
                if name == 'SPACK_TRANSITIVE_INCLUDE_PATH':
                    sep = ';'
                else:
                    sep = ':'

                fout.write(
                    'env[%s] = "%s".join(cmdlist("""\n' % (repr(name), sep))
                for part in string.split(val, sep):
                    fout.write('    %s\n' % part)
                fout.write('"""))\n')

        fout.write("env['CMAKE_TRANSITIVE_INCLUDE_PATH'] = env['SPACK_TRANSITIVE_INCLUDE_PATH']   # Deprecated\n")  # NOQA: ignore=E501
        fout.write('\ncmd = cmdlist("""\n')
        fout.write('%s\n' % cmd[0])
        for arg in cmd[1:]:
            fout.write('    %s\n' % arg)
        fout.write('""") + sys.argv[1:]\n')
        fout.write('\nproc = subprocess.Popen(cmd, env=env)\nproc.wait()\n')
        set_executable(setup_fname)


def setup(self, args):
    if not args.spec:
        tty.die("spack setup requires a package spec argument.")

    specs = spack.cmd.parse_specs(args.spec)
    if len(specs) > 1:
        tty.die("spack setup only takes one spec.")

    # Take a write lock before checking for existence.
    with spack.installed_db.write_transaction():
        spec = specs[0]
        if not spack.repo.exists(spec.name):
            tty.warn("No such package: %s" % spec.name)
            create = tty.get_yes_or_no("Create this package?", default=False)
            if not create:
                tty.msg("Exiting without creating.")
                sys.exit(1)
            else:
                tty.msg("Running 'spack edit -f %s'" % spec.name)
                edit_package(spec.name, spack.repo.first_repo(), None, True)
                return

        if not spec.versions.concrete:
            tty.die(
                "spack setup spec must have a single, concrete version. "
                "Did you forget a package version number?")

        spec.concretize()
        package = spack.repo.get(spec)

        # It's OK if the package is already installed.

        # Forces the build to run out of the current directory.
        package.stage = DIYStage(os.getcwd())

        # TODO: make this an argument, not a global.
        spack.do_checksum = False

<<<<<<< HEAD
        if not isinstance(package, spack.CMakePackage):
            raise RuntimeError(
                'Support for {0} not yet implemented'.format(type(package)))

        write_spconfig(package)
=======
        package.do_install(
            keep_prefix=True,  # Don't remove install directory
            ignore_deps=args.ignore_deps,
            verbose=args.verbose,
            keep_stage=True,   # don't remove source dir for SETUP.
            install_phases=set(['setup', 'provenance']),
            dirty=args.dirty)
>>>>>>> bff1656a
<|MERGE_RESOLUTION|>--- conflicted
+++ resolved
@@ -157,18 +157,8 @@
         # TODO: make this an argument, not a global.
         spack.do_checksum = False
 
-<<<<<<< HEAD
         if not isinstance(package, spack.CMakePackage):
             raise RuntimeError(
                 'Support for {0} not yet implemented'.format(type(package)))
 
-        write_spconfig(package)
-=======
-        package.do_install(
-            keep_prefix=True,  # Don't remove install directory
-            ignore_deps=args.ignore_deps,
-            verbose=args.verbose,
-            keep_stage=True,   # don't remove source dir for SETUP.
-            install_phases=set(['setup', 'provenance']),
-            dirty=args.dirty)
->>>>>>> bff1656a
+        write_spconfig(package)