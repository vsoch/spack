# Copyright 2013-2021 Lawrence Livermore National Security, LLC and other
# Spack Project Developers. See the top-level COPYRIGHT file for details.
#
# SPDX-License-Identifier: (Apache-2.0 OR MIT)

"""
Fetch strategies are used to download source code into a staging area
in order to build it.  They need to define the following methods:

    * fetch()
        This should attempt to download/check out source from somewhere.
    * check()
        Apply a checksum to the downloaded source code, e.g. for an archive.
        May not do anything if the fetch method was safe to begin with.
    * expand()
        Expand (e.g., an archive) downloaded file to source, with the
        standard stage source path as the destination directory.
    * reset()
        Restore original state of downloaded code.  Used by clean commands.
        This may just remove the expanded source and re-expand an archive,
        or it may run something like git reset --hard.
    * archive()
        Archive a source directory, e.g. for creating a mirror.
"""
import copy
import functools
import os
import os.path
import re
import shutil
import sys
from typing import List, Optional  # novm

import six
import six.moves.urllib.parse as urllib_parse

import llnl.util.tty as tty
<<<<<<< HEAD
=======
from llnl.util.filesystem import (
    get_single_file,
    mkdirp,
    temp_cwd,
    temp_rename,
    working_dir,
)

>>>>>>> b4e757dc
import spack.config
import spack.error
import spack.util.crypto as crypto
import spack.util.pattern as pattern
import spack.util.url as url_util
import spack.util.web as web_util
<<<<<<< HEAD
from llnl.util.filesystem import (
    get_single_file, mkdirp, temp_cwd, temp_rename, working_dir)
=======
>>>>>>> b4e757dc
from spack.util.compression import decompressor_for, extension
from spack.util.executable import CommandNotFoundError, which
from spack.util.string import comma_and, quote
from spack.version import Version, ver

#: List of all fetch strategies, created by FetchStrategy metaclass.
all_strategies = []

CONTENT_TYPE_MISMATCH_WARNING_TEMPLATE = (
    "The contents of {subject} look like {content_type}.  Either the URL"
    " you are trying to use does not exist or you have an internet gateway"
    " issue.  You can remove the bad archive using 'spack clean"
    " <package>', then try again using the correct URL.")


def warn_content_type_mismatch(subject, content_type='HTML'):
    tty.warn(CONTENT_TYPE_MISMATCH_WARNING_TEMPLATE.format(
        subject=subject, content_type=content_type))


def _needs_stage(fun):
    """Many methods on fetch strategies require a stage to be set
       using set_stage().  This decorator adds a check for self.stage."""

    @functools.wraps(fun)
    def wrapper(self, *args, **kwargs):
        if not self.stage:
            raise NoStageError(fun)
        return fun(self, *args, **kwargs)

    return wrapper


def _ensure_one_stage_entry(stage_path):
    """Ensure there is only one stage entry in the stage path."""
    stage_entries = os.listdir(stage_path)
    assert len(stage_entries) == 1
    return os.path.join(stage_path, stage_entries[0])


def fetcher(cls):
    """Decorator used to register fetch strategies."""
    all_strategies.append(cls)
    return cls


class FetchStrategy(object):
    """Superclass of all fetch strategies."""
    #: The URL attribute must be specified either at the package class
    #: level, or as a keyword argument to ``version()``.  It is used to
    #: distinguish fetchers for different versions in the package DSL.
    url_attr = None  # type: Optional[str]

    #: Optional attributes can be used to distinguish fetchers when :
    #: classes have multiple ``url_attrs`` at the top-level.
    # optional attributes in version() args.
    optional_attrs = []  # type: List[str]

    def __init__(self, **kwargs):
        # The stage is initialized late, so that fetch strategies can be
        # constructed at package construction time.  This is where things
        # will be fetched.
        self.stage = None
        # Enable or disable caching for this strategy based on
        # 'no_cache' option from version directive.
        self.cache_enabled = not kwargs.pop('no_cache', False)

    # Subclasses need to implement these methods
    def fetch(self):
        """Fetch source code archive or repo.

        Returns:
            bool: True on success, False on failure.
        """

    def check(self):
        """Checksum the archive fetched by this FetchStrategy."""

    def expand(self):
        """Expand the downloaded archive into the stage source path."""

    def reset(self):
        """Revert to freshly downloaded state.

        For archive files, this may just re-expand the archive.
        """

    def archive(self, destination):
        """Create an archive of the downloaded data for a mirror.

        For downloaded files, this should preserve the checksum of the
        original file. For repositories, it should just create an
        expandable tarball out of the downloaded repository.
        """

    @property
    def cachable(self):
        """Whether fetcher is capable of caching the resource it retrieves.

        This generally is determined by whether the resource is
        identifiably associated with a specific package version.

        Returns:
            bool: True if can cache, False otherwise.
        """

    def source_id(self):
        """A unique ID for the source.

        It is intended that a human could easily generate this themselves using
        the information available to them in the Spack package.

        The returned value is added to the content which determines the full
        hash for a package using `str()`.
        """
        raise NotImplementedError

    def mirror_id(self):
        """This is a unique ID for a source that is intended to help identify
        reuse of resources across packages.

        It is unique like source-id, but it does not include the package name
        and is not necessarily easy for a human to create themselves.
        """
        raise NotImplementedError

    def __str__(self):  # Should be human readable URL.
        return "FetchStrategy.__str___"

    @classmethod
    def matches(cls, args):
        """Predicate that matches fetch strategies to arguments of
        the version directive.

        Args:
            args: arguments of the version directive
        """
        return cls.url_attr in args


@fetcher
class BundleFetchStrategy(FetchStrategy):
    """
    Fetch strategy associated with bundle, or no-code, packages.

    Having a basic fetch strategy is a requirement for executing post-install
    hooks.  Consequently, this class provides the API but does little more
    than log messages.

    TODO: Remove this class by refactoring resource handling and the link
    between composite stages and composite fetch strategies (see #11981).
    """
    #: There is no associated URL keyword in ``version()`` for no-code
    #: packages but this property is required for some strategy-related
    #: functions (e.g., check_pkg_attributes).
    url_attr = ''

    def fetch(self):
        """Simply report success -- there is no code to fetch."""
        return True

    @property
    def cachable(self):
        """Report False as there is no code to cache."""
        return False

    def source_id(self):
        """BundlePackages don't have a source id."""
        return ''

    def mirror_id(self):
        """BundlePackages don't have a mirror id."""


class FetchStrategyComposite(pattern.Composite):
    """Composite for a FetchStrategy object.
    """
    matches = FetchStrategy.matches

    def __init__(self):
        super(FetchStrategyComposite, self).__init__([
            'fetch', 'check', 'expand', 'reset', 'archive', 'cachable',
            'mirror_id'
        ])

    def source_id(self):
        component_ids = tuple(i.source_id() for i in self)
        if all(component_ids):
            return component_ids


@fetcher
class URLFetchStrategy(FetchStrategy):
    """URLFetchStrategy pulls source code from a URL for an archive, check the
    archive against a checksum, and decompresses the archive.

    The destination for the resulting file(s) is the standard stage path.
    """
    url_attr = 'url'

    # these are checksum types. The generic 'checksum' is deprecated for
    # specific hash names, but we need it for backward compatibility
    optional_attrs = list(crypto.hashes.keys()) + ['checksum']

    def __init__(self, url=None, checksum=None, **kwargs):
        super(URLFetchStrategy, self).__init__(**kwargs)

        # Prefer values in kwargs to the positionals.
        self.url = kwargs.get('url', url)
        self.mirrors = kwargs.get('mirrors', [])

        # digest can be set as the first argument, or from an explicit
        # kwarg by the hash name.
        self.digest = kwargs.get('checksum', checksum)
        for h in self.optional_attrs:
            if h in kwargs:
                self.digest = kwargs[h]

        self.expand_archive = kwargs.get('expand', True)
        self.extra_options = kwargs.get('fetch_options', {})
        self._curl = None

        self.extension = kwargs.get('extension', None)

        if not self.url:
            raise ValueError("URLFetchStrategy requires a url for fetching.")

    @property
    def curl(self):
        if not self._curl:
            try:
                self._curl = which('curl', required=True)
            except CommandNotFoundError as exc:
                tty.error(str(exc))
        return self._curl

    def source_id(self):
        return self.digest

    def mirror_id(self):
        if not self.digest:
            return None
        # The filename is the digest. A directory is also created based on
        # truncating the digest to avoid creating a directory with too many
        # entries
        return os.path.sep.join(
            ['archive', self.digest[:2], self.digest])

    @property
    def candidate_urls(self):
        urls = []

        for url in [self.url] + (self.mirrors or []):
            if url.startswith('file://'):
                path = urllib_parse.quote(url[len('file://'):])
                url = 'file://' + path
            urls.append(url)

        return urls

    @_needs_stage
    def fetch(self):
        if self.archive_file:
            tty.debug('Already downloaded {0}'.format(self.archive_file))
            return

        url = None
        errors = []
        for url in self.candidate_urls:
            if not self._existing_url(url):
                continue

            try:
                partial_file, save_file = self._fetch_from_url(url)
                if save_file and (partial_file is not None):
                    os.rename(partial_file, save_file)
                break
            except FailedDownloadError as e:
                errors.append(str(e))

        for msg in errors:
            tty.debug(msg)

        if not self.archive_file:
            raise FailedDownloadError(url)

    def _existing_url(self, url):
        tty.debug('Checking existence of {0}'.format(url))

        if spack.config.get('config:use_curl'):
            curl = self.curl
            # Telling curl to fetch the first byte (-r 0-0) is supposed to be
            # portable.
            curl_args = ['--stderr', '-', '-s', '-f', '-r', '0-0', url]
            if not spack.config.get('config:verify_ssl'):
                curl_args.append('-k')
            _ = curl(*curl_args, fail_on_error=False, output=os.devnull)
            return curl.returncode == 0
        else:
            # Telling urllib to check if url is accessible
            try:
                url, headers, response = web_util.read_from_url(url)
            except web_util.SpackWebError:
                msg = "Urllib fetch failed to verify url {0}".format(url)
                raise FailedDownloadError(url, msg)
            return (response.getcode() is None or response.getcode() == 200)

    def _fetch_from_url(self, url):
        if spack.config.get('config:use_curl'):
            return self._fetch_curl(url)
        else:
            return self._fetch_urllib(url)

    def _check_headers(self, headers):
        # Check if we somehow got an HTML file rather than the archive we
        # asked for.  We only look at the last content type, to handle
        # redirects properly.
        content_types = re.findall(r'Content-Type:[^\r\n]+', headers,
                                   flags=re.IGNORECASE)
        if content_types and 'text/html' in content_types[-1]:
            warn_content_type_mismatch(self.archive_file or "the archive")

    @_needs_stage
    def _fetch_urllib(self, url):
        save_file = None
        if self.stage.save_filename:
            save_file = self.stage.save_filename
        tty.msg('Fetching {0}'.format(url))

        # Run urllib but grab the mime type from the http headers
        try:
            url, headers, response = web_util.read_from_url(url)
        except web_util.SpackWebError as e:
            # clean up archive on failure.
            if self.archive_file:
                os.remove(self.archive_file)
            if save_file and os.path.exists(save_file):
                os.remove(save_file)
            msg = 'urllib failed to fetch with error {0}'.format(e)
            raise FailedDownloadError(url, msg)

        with open(save_file, 'wb') as _open_file:
            shutil.copyfileobj(response, _open_file)

        self._check_headers(str(headers))
        return None, save_file

    @_needs_stage
    def _fetch_curl(self, url):
        save_file = None
        partial_file = None
        if self.stage.save_filename:
            save_file = self.stage.save_filename
            partial_file = self.stage.save_filename + '.part'
        tty.msg('Fetching {0}'.format(url))
        if partial_file:
            save_args = ['-C',
                         '-',  # continue partial downloads
                         '-o',
                         partial_file]  # use a .part file
        else:
            save_args = ['-O']

        curl_args = save_args + [
            '-f',  # fail on >400 errors
            '-D',
            '-',  # print out HTML headers
            '-L',  # resolve 3xx redirects
            url,
        ]

        if not spack.config.get('config:verify_ssl'):
            curl_args.append('-k')

        if sys.stdout.isatty() and tty.msg_enabled():
            curl_args.append('-#')  # status bar when using a tty
        else:
            curl_args.append('-sS')  # show errors if fail

        connect_timeout = spack.config.get('config:connect_timeout', 10)

        if self.extra_options:
            cookie = self.extra_options.get('cookie')
            if cookie:
                curl_args.append('-j')  # junk cookies
                curl_args.append('-b')  # specify cookie
                curl_args.append(cookie)

            timeout = self.extra_options.get('timeout')
            if timeout:
                connect_timeout = max(connect_timeout, int(timeout))

        if connect_timeout > 0:
            # Timeout if can't establish a connection after n sec.
            curl_args.extend(['--connect-timeout', str(connect_timeout)])

        # Run curl but grab the mime type from the http headers
        curl = self.curl
        with working_dir(self.stage.path):
            headers = curl(*curl_args, output=str, fail_on_error=False)

        if curl.returncode != 0:
            # clean up archive on failure.
            if self.archive_file:
                os.remove(self.archive_file)

            if partial_file and os.path.exists(partial_file):
                os.remove(partial_file)

            if curl.returncode == 22:
                # This is a 404.  Curl will print the error.
                raise FailedDownloadError(
                    url, "URL %s was not found!" % url)

            elif curl.returncode == 60:
                # This is a certificate error.  Suggest spack -k
                raise FailedDownloadError(
                    url,
                    "Curl was unable to fetch due to invalid certificate. "
                    "This is either an attack, or your cluster's SSL "
                    "configuration is bad.  If you believe your SSL "
                    "configuration is bad, you can try running spack -k, "
                    "which will not check SSL certificates."
                    "Use this at your own risk.")

            else:
                # This is some other curl error.  Curl will print the
                # error, but print a spack message too
                raise FailedDownloadError(
                    url,
                    "Curl failed with error %d" % curl.returncode)

        self._check_headers(headers)
        return partial_file, save_file

    @property  # type: ignore # decorated properties unsupported in mypy
    @_needs_stage
    def archive_file(self):
        """Path to the source archive within this stage directory."""
        return self.stage.archive_file

    @property
    def cachable(self):
        return self.cache_enabled and bool(self.digest)

    @_needs_stage
    def expand(self):
        if not self.expand_archive:
            tty.debug('Staging unexpanded archive {0} in {1}'
                      .format(self.archive_file, self.stage.source_path))
            if not self.stage.expanded:
                mkdirp(self.stage.source_path)
            dest = os.path.join(self.stage.source_path,
                                os.path.basename(self.archive_file))
            shutil.move(self.archive_file, dest)
            return

        tty.debug('Staging archive: {0}'.format(self.archive_file))

        if not self.archive_file:
            raise NoArchiveFileError(
                "Couldn't find archive file",
                "Failed on expand() for URL %s" % self.url)

        if not self.extension:
            self.extension = extension(self.archive_file)

        if self.stage.expanded:
            tty.debug('Source already staged to %s' % self.stage.source_path)
            return

        decompress = decompressor_for(self.archive_file, self.extension)

        # Expand all tarballs in their own directory to contain
        # exploding tarballs.
        tarball_container = os.path.join(self.stage.path,
                                         "spack-expanded-archive")

        # Below we assume that the command to decompress expand the
        # archive in the current working directory
        mkdirp(tarball_container)
        with working_dir(tarball_container):
            decompress(self.archive_file)

        # Check for an exploding tarball, i.e. one that doesn't expand to
        # a single directory.  If the tarball *didn't* explode, move its
        # contents to the staging source directory & remove the container
        # directory.  If the tarball did explode, just rename the tarball
        # directory to the staging source directory.
        #
        # NOTE: The tar program on Mac OS X will encode HFS metadata in
        # hidden files, which can end up *alongside* a single top-level
        # directory.  We initially ignore presence of hidden files to
        # accomodate these "semi-exploding" tarballs but ensure the files
        # are copied to the source directory.
        files = os.listdir(tarball_container)
        non_hidden = [f for f in files if not f.startswith('.')]
        if len(non_hidden) == 1:
            src = os.path.join(tarball_container, non_hidden[0])
            if os.path.isdir(src):
                self.stage.srcdir = non_hidden[0]
                shutil.move(src, self.stage.source_path)
                if len(files) > 1:
                    files.remove(non_hidden[0])
                    for f in files:
                        src = os.path.join(tarball_container, f)
                        dest = os.path.join(self.stage.path, f)
                        shutil.move(src, dest)
                os.rmdir(tarball_container)
            else:
                # This is a non-directory entry (e.g., a patch file) so simply
                # rename the tarball container to be the source path.
                shutil.move(tarball_container, self.stage.source_path)

        else:
            shutil.move(tarball_container, self.stage.source_path)

    def archive(self, destination):
        """Just moves this archive to the destination."""
        if not self.archive_file:
            raise NoArchiveFileError("Cannot call archive() before fetching.")

        web_util.push_to_url(
            self.archive_file,
            destination,
            keep_original=True)

    @_needs_stage
    def check(self):
        """Check the downloaded archive against a checksum digest.
           No-op if this stage checks code out of a repository."""
        if not self.digest:
            raise NoDigestError(
                "Attempt to check URLFetchStrategy with no digest.")

        checker = crypto.Checker(self.digest)
        if not checker.check(self.archive_file):
            raise ChecksumError(
                "%s checksum failed for %s" %
                (checker.hash_name, self.archive_file),
                "Expected %s but got %s" % (self.digest, checker.sum))

    @_needs_stage
    def reset(self):
        """
        Removes the source path if it exists, then re-expands the archive.
        """
        if not self.archive_file:
            raise NoArchiveFileError(
                "Tried to reset URLFetchStrategy before fetching",
                "Failed on reset() for URL %s" % self.url)

        # Remove everything but the archive from the stage
        for filename in os.listdir(self.stage.path):
            abspath = os.path.join(self.stage.path, filename)
            if abspath != self.archive_file:
                shutil.rmtree(abspath, ignore_errors=True)

        # Expand the archive again
        self.expand()

    def __repr__(self):
        url = self.url if self.url else "no url"
        return "%s<%s>" % (self.__class__.__name__, url)

    def __str__(self):
        if self.url:
            return self.url
        else:
            return "[no url]"


@fetcher
class CacheURLFetchStrategy(URLFetchStrategy):
    """The resource associated with a cache URL may be out of date."""

    @_needs_stage
    def fetch(self):
        path = re.sub('^file://', '', self.url)

        # check whether the cache file exists.
        if not os.path.isfile(path):
            raise NoCacheError('No cache of %s' % path)

        # remove old symlink if one is there.
        filename = self.stage.save_filename
        if os.path.exists(filename):
            os.remove(filename)

        # Symlink to local cached archive.
        os.symlink(path, filename)

        # Remove link if checksum fails, or subsequent fetchers
        # will assume they don't need to download.
        if self.digest:
            try:
                self.check()
            except ChecksumError:
                os.remove(self.archive_file)
                raise

        # Notify the user how we fetched.
        tty.msg('Using cached archive: {0}'.format(path))


class VCSFetchStrategy(FetchStrategy):
    """Superclass for version control system fetch strategies.

    Like all fetchers, VCS fetchers are identified by the attributes
    passed to the ``version`` directive.  The optional_attrs for a VCS
    fetch strategy represent types of revisions, e.g. tags, branches,
    commits, etc.

    The required attributes (git, svn, etc.) are used to specify the URL
    and to distinguish a VCS fetch strategy from a URL fetch strategy.

    """

    def __init__(self, **kwargs):
        super(VCSFetchStrategy, self).__init__(**kwargs)

        # Set a URL based on the type of fetch strategy.
        self.url = kwargs.get(self.url_attr, None)
        if not self.url:
            raise ValueError(
                "%s requires %s argument." % (self.__class__, self.url_attr))

        for attr in self.optional_attrs:
            setattr(self, attr, kwargs.get(attr, None))

    @_needs_stage
    def check(self):
        tty.debug('No checksum needed when fetching with {0}'
                  .format(self.url_attr))

    @_needs_stage
    def expand(self):
        tty.debug(
            "Source fetched with %s is already expanded." % self.url_attr)

    @_needs_stage
    def archive(self, destination, **kwargs):
        assert (extension(destination) == 'tar.gz')
        assert (self.stage.source_path.startswith(self.stage.path))

        tar = which('tar', required=True)

        patterns = kwargs.get('exclude', None)
        if patterns is not None:
            if isinstance(patterns, six.string_types):
                patterns = [patterns]
            for p in patterns:
                tar.add_default_arg('--exclude=%s' % p)

        with working_dir(self.stage.path):
            if self.stage.srcdir:
                # Here we create an archive with the default repository name.
                # The 'tar' command has options for changing the name of a
                # directory that is included in the archive, but they differ
                # based on OS, so we temporarily rename the repo
                with temp_rename(self.stage.source_path, self.stage.srcdir):
                    tar('-czf', destination, self.stage.srcdir)
            else:
                tar('-czf', destination,
                    os.path.basename(self.stage.source_path))

    def __str__(self):
        return "VCS: %s" % self.url

    def __repr__(self):
        return "%s<%s>" % (self.__class__, self.url)


@fetcher
class GoFetchStrategy(VCSFetchStrategy):
    """Fetch strategy that employs the `go get` infrastructure.

    Use like this in a package:

       version('name',
               go='github.com/monochromegane/the_platinum_searcher/...')

    Go get does not natively support versions, they can be faked with git.

    The fetched source will be moved to the standard stage sourcepath directory
    during the expand step.
    """
    url_attr = 'go'

    def __init__(self, **kwargs):
        # Discards the keywords in kwargs that may conflict with the next
        # call to __init__
        forwarded_args = copy.copy(kwargs)
        forwarded_args.pop('name', None)
        super(GoFetchStrategy, self).__init__(**forwarded_args)

        self._go = None

    @property
    def go_version(self):
        vstring = self.go('version', output=str).split(' ')[2]
        return Version(vstring)

    @property
    def go(self):
        if not self._go:
            self._go = which('go', required=True)
        return self._go

    @_needs_stage
    def fetch(self):
        tty.debug('Getting go resource: {0}'.format(self.url))

        with working_dir(self.stage.path):
            try:
                os.mkdir('go')
            except OSError:
                pass
            env = dict(os.environ)
            env['GOPATH'] = os.path.join(os.getcwd(), 'go')
            self.go('get', '-v', '-d', self.url, env=env)

    def archive(self, destination):
        super(GoFetchStrategy, self).archive(destination, exclude='.git')

    @_needs_stage
    def expand(self):
        tty.debug(
            "Source fetched with %s is already expanded." % self.url_attr)

        # Move the directory to the well-known stage source path
        repo_root = _ensure_one_stage_entry(self.stage.path)
        shutil.move(repo_root, self.stage.source_path)

    @_needs_stage
    def reset(self):
        with working_dir(self.stage.source_path):
            self.go('clean')

    def __str__(self):
        return "[go] %s" % self.url


@fetcher
class GitFetchStrategy(VCSFetchStrategy):

    """
    Fetch strategy that gets source code from a git repository.
    Use like this in a package:

        version('name', git='https://github.com/project/repo.git')

    Optionally, you can provide a branch, or commit to check out, e.g.:

        version('1.1', git='https://github.com/project/repo.git', tag='v1.1')

    You can use these three optional attributes in addition to ``git``:

        * ``branch``: Particular branch to build from (default is the
                      repository's default branch)
        * ``tag``: Particular tag to check out
        * ``commit``: Particular commit hash in the repo

    Repositories are cloned into the standard stage source path directory.
    """
    url_attr = 'git'
    optional_attrs = ['tag', 'branch', 'commit', 'submodules',
                      'get_full_repo', 'submodules_delete']

    git_version_re = r'git version (\S+)'

    def __init__(self, **kwargs):
        # Discards the keywords in kwargs that may conflict with the next call
        # to __init__
        forwarded_args = copy.copy(kwargs)
        forwarded_args.pop('name', None)
        super(GitFetchStrategy, self).__init__(**forwarded_args)

        self._git = None
        self.submodules = kwargs.get('submodules', False)
        self.submodules_delete = kwargs.get('submodules_delete', False)
        self.get_full_repo = kwargs.get('get_full_repo', False)

    @property
    def git_version(self):
        return GitFetchStrategy.version_from_git(self.git)

    @staticmethod
    def version_from_git(git_exe):
        """Given a git executable, return the Version (this will fail if
           the output cannot be parsed into a valid Version).
        """
        version_output = git_exe('--version', output=str)
        m = re.search(GitFetchStrategy.git_version_re, version_output)
        return Version(m.group(1))

    @property
    def git(self):
        if not self._git:
            self._git = which('git', required=True)

            # Disable advice for a quieter fetch
            # https://github.com/git/git/blob/master/Documentation/RelNotes/1.7.2.txt
            if self.git_version >= Version('1.7.2'):
                self._git.add_default_arg('-c')
                self._git.add_default_arg('advice.detachedHead=false')

            # If the user asked for insecure fetching, make that work
            # with git as well.
            if not spack.config.get('config:verify_ssl'):
                self._git.add_default_env('GIT_SSL_NO_VERIFY', 'true')

        return self._git

    @property
    def cachable(self):
        return self.cache_enabled and bool(self.commit or self.tag)

    def source_id(self):
        return self.commit or self.tag

    def mirror_id(self):
        repo_ref = self.commit or self.tag or self.branch
        if repo_ref:
            repo_path = url_util.parse(self.url).path
            result = os.path.sep.join(['git', repo_path, repo_ref])
            return result

    def _repo_info(self):
        args = ''

        if self.commit:
            args = ' at commit {0}'.format(self.commit)
        elif self.tag:
            args = ' at tag {0}'.format(self.tag)
        elif self.branch:
            args = ' on branch {0}'.format(self.branch)

        return '{0}{1}'.format(self.url, args)

    @_needs_stage
    def fetch(self):
        if self.stage.expanded:
            tty.debug('Already fetched {0}'.format(self.stage.source_path))
            return

        self.clone(commit=self.commit)

    def clone(self, dest=None, commit=None):
        """
        Clone a repository to a path.

        This is the fetch logic, but does not require a stage.
        """
        # Default to spack source path
        dest = dest or self.stage.source_path
        tty.debug('Cloning git repository: {0}'.format(self._repo_info()))

        git = self.git
        if commit:
            # Need to do a regular clone and check out everything if
            # they asked for a particular commit.
            debug = spack.config.get('config:debug')

            clone_args = ['clone', self.url]
            if not debug:
                clone_args.insert(1, '--quiet')
            with temp_cwd():
                git(*clone_args)
                repo_name = get_single_file('.')
                if self.stage:
                    self.stage.srcdir = repo_name
                shutil.move(repo_name, dest)

            with working_dir(dest):
                checkout_args = ['checkout', commit]
                if not debug:
                    checkout_args.insert(1, '--quiet')
                git(*checkout_args)

        else:
            # Can be more efficient if not checking out a specific commit.
            args = ['clone']
            if not spack.config.get('config:debug'):
                args.append('--quiet')

            # If we want a particular branch ask for it.
            if self.branch:
                args.extend(['--branch', self.branch])
            elif self.tag and self.git_version >= ver('1.8.5.2'):
                args.extend(['--branch', self.tag])

            # Try to be efficient if we're using a new enough git.
            # This checks out only one branch's history
            if self.git_version >= ver('1.7.10'):
                if self.get_full_repo:
                    args.append('--no-single-branch')
                else:
                    args.append('--single-branch')

            with temp_cwd():
                # Yet more efficiency: only download a 1-commit deep
                # tree, if the in-use git and protocol permit it.
                if (not self.get_full_repo) and \
                   self.git_version >= ver('1.7.1') and \
                   self.protocol_supports_shallow_clone():
                    args.extend(['--depth', '1'])

                args.extend([self.url])
                git(*args)

                repo_name = get_single_file('.')
                if self.stage:
                    self.stage.srcdir = repo_name
                shutil.move(repo_name, dest)

            with working_dir(dest):
                # For tags, be conservative and check them out AFTER
                # cloning.  Later git versions can do this with clone
                # --branch, but older ones fail.
                if self.tag and self.git_version < ver('1.8.5.2'):
                    # pull --tags returns a "special" error code of 1 in
                    # older versions that we have to ignore.
                    # see: https://github.com/git/git/commit/19d122b
                    pull_args = ['pull', '--tags']
                    co_args = ['checkout', self.tag]
                    if not spack.config.get('config:debug'):
                        pull_args.insert(1, '--quiet')
                        co_args.insert(1, '--quiet')

                    git(*pull_args, ignore_errors=1)
                    git(*co_args)

        if self.submodules_delete:
            with working_dir(dest):
                for submodule_to_delete in self.submodules_delete:
                    args = ['rm', submodule_to_delete]
                    if not spack.config.get('config:debug'):
                        args.insert(1, '--quiet')
                    git(*args)

        # Init submodules if the user asked for them.
        if self.submodules:
            with working_dir(dest):
                args = ['submodule', 'update', '--init', '--recursive']
                if not spack.config.get('config:debug'):
                    args.insert(1, '--quiet')
                git(*args)

    def archive(self, destination):
        super(GitFetchStrategy, self).archive(destination, exclude='.git')

    @_needs_stage
    def reset(self):
        with working_dir(self.stage.source_path):
            co_args = ['checkout', '.']
            clean_args = ['clean', '-f']
            if spack.config.get('config:debug'):
                co_args.insert(1, '--quiet')
                clean_args.insert(1, '--quiet')

            self.git(*co_args)
            self.git(*clean_args)

    def protocol_supports_shallow_clone(self):
        """Shallow clone operations (--depth #) are not supported by the basic
        HTTP protocol or by no-protocol file specifications.
        Use (e.g.) https:// or file:// instead."""
        return not (self.url.startswith('http://') or
                    self.url.startswith('/'))

    def __str__(self):
        return '[git] {0}'.format(self._repo_info())


@fetcher
class CvsFetchStrategy(VCSFetchStrategy):
    """Fetch strategy that gets source code from a CVS repository.
       Use like this in a package:

           version('name',
                   cvs=':pserver:anonymous@www.example.com:/cvsroot%module=modulename')

       Optionally, you can provide a branch and/or a date for the URL:

           version('name',
                   cvs=':pserver:anonymous@www.example.com:/cvsroot%module=modulename',
                   branch='branchname', date='date')

    Repositories are checked out into the standard stage source path directory.
    """
    url_attr = 'cvs'
    optional_attrs = ['branch', 'date']

    def __init__(self, **kwargs):
        # Discards the keywords in kwargs that may conflict with the next call
        # to __init__
        forwarded_args = copy.copy(kwargs)
        forwarded_args.pop('name', None)
        super(CvsFetchStrategy, self).__init__(**forwarded_args)

        self._cvs = None
        if self.branch is not None:
            self.branch = str(self.branch)
        if self.date is not None:
            self.date = str(self.date)

    @property
    def cvs(self):
        if not self._cvs:
            self._cvs = which('cvs', required=True)
        return self._cvs

    @property
    def cachable(self):
        return self.cache_enabled and (bool(self.branch) or bool(self.date))

    def source_id(self):
        if not (self.branch or self.date):
            # We need a branch or a date to make a checkout reproducible
            return None
        id = 'id'
        if self.branch:
            id += '-branch=' + self.branch
        if self.date:
            id += '-date=' + self.date
        return id

    def mirror_id(self):
        if not (self.branch or self.date):
            # We need a branch or a date to make a checkout reproducible
            return None
        repo_path = url_util.parse(self.url).path
        result = os.path.sep.join(['cvs', repo_path])
        if self.branch:
            result += '%branch=' + self.branch
        if self.date:
            result += '%date=' + self.date
        return result

    @_needs_stage
    def fetch(self):
        if self.stage.expanded:
            tty.debug('Already fetched {0}'.format(self.stage.source_path))
            return

        tty.debug('Checking out CVS repository: {0}'.format(self.url))

        with temp_cwd():
            url, module = self.url.split('%module=')
            # Check out files
            args = ['-z9', '-d', url, 'checkout']
            if self.branch is not None:
                args.extend(['-r', self.branch])
            if self.date is not None:
                args.extend(['-D', self.date])
            args.append(module)
            self.cvs(*args)
            # Rename repo
            repo_name = get_single_file('.')
            self.stage.srcdir = repo_name
            shutil.move(repo_name, self.stage.source_path)

    def _remove_untracked_files(self):
        """Removes untracked files in a CVS repository."""
        with working_dir(self.stage.source_path):
            status = self.cvs('-qn', 'update', output=str)
            for line in status.split('\n'):
                if re.match(r'^[?]', line):
                    path = line[2:].strip()
                    if os.path.isfile(path):
                        os.unlink(path)

    def archive(self, destination):
        super(CvsFetchStrategy, self).archive(destination, exclude='CVS')

    @_needs_stage
    def reset(self):
        self._remove_untracked_files()
        with working_dir(self.stage.source_path):
            self.cvs('update', '-C', '.')

    def __str__(self):
        return "[cvs] %s" % self.url


@fetcher
class SvnFetchStrategy(VCSFetchStrategy):

    """Fetch strategy that gets source code from a subversion repository.
       Use like this in a package:

           version('name', svn='http://www.example.com/svn/trunk')

       Optionally, you can provide a revision for the URL:

           version('name', svn='http://www.example.com/svn/trunk',
                   revision='1641')

    Repositories are checked out into the standard stage source path directory.
    """
    url_attr = 'svn'
    optional_attrs = ['revision']

    def __init__(self, **kwargs):
        # Discards the keywords in kwargs that may conflict with the next call
        # to __init__
        forwarded_args = copy.copy(kwargs)
        forwarded_args.pop('name', None)
        super(SvnFetchStrategy, self).__init__(**forwarded_args)

        self._svn = None
        if self.revision is not None:
            self.revision = str(self.revision)

    @property
    def svn(self):
        if not self._svn:
            self._svn = which('svn', required=True)
        return self._svn

    @property
    def cachable(self):
        return self.cache_enabled and bool(self.revision)

    def source_id(self):
        return self.revision

    def mirror_id(self):
        if self.revision:
            repo_path = url_util.parse(self.url).path
            result = os.path.sep.join(['svn', repo_path, self.revision])
            return result

    @_needs_stage
    def fetch(self):
        if self.stage.expanded:
            tty.debug('Already fetched {0}'.format(self.stage.source_path))
            return

        tty.debug('Checking out subversion repository: {0}'.format(self.url))

        args = ['checkout', '--force', '--quiet']
        if self.revision:
            args += ['-r', self.revision]
        args.extend([self.url])

        with temp_cwd():
            self.svn(*args)
            repo_name = get_single_file('.')
            self.stage.srcdir = repo_name
            shutil.move(repo_name, self.stage.source_path)

    def _remove_untracked_files(self):
        """Removes untracked files in an svn repository."""
        with working_dir(self.stage.source_path):
            status = self.svn('status', '--no-ignore', output=str)
            self.svn('status', '--no-ignore')
            for line in status.split('\n'):
                if not re.match('^[I?]', line):
                    continue
                path = line[8:].strip()
                if os.path.isfile(path):
                    os.unlink(path)
                elif os.path.isdir(path):
                    shutil.rmtree(path, ignore_errors=True)

    def archive(self, destination):
        super(SvnFetchStrategy, self).archive(destination, exclude='.svn')

    @_needs_stage
    def reset(self):
        self._remove_untracked_files()
        with working_dir(self.stage.source_path):
            self.svn('revert', '.', '-R')

    def __str__(self):
        return "[svn] %s" % self.url


@fetcher
class HgFetchStrategy(VCSFetchStrategy):

    """
    Fetch strategy that gets source code from a Mercurial repository.
    Use like this in a package:

        version('name', hg='https://jay.grs.rwth-aachen.de/hg/lwm2')

    Optionally, you can provide a branch, or revision to check out, e.g.:

        version('torus',
                hg='https://jay.grs.rwth-aachen.de/hg/lwm2', branch='torus')

    You can use the optional 'revision' attribute to check out a
    branch, tag, or particular revision in hg.  To prevent
    non-reproducible builds, using a moving target like a branch is
    discouraged.

        * ``revision``: Particular revision, branch, or tag.

    Repositories are cloned into the standard stage source path directory.
    """
    url_attr = 'hg'
    optional_attrs = ['revision']

    def __init__(self, **kwargs):
        # Discards the keywords in kwargs that may conflict with the next call
        # to __init__
        forwarded_args = copy.copy(kwargs)
        forwarded_args.pop('name', None)
        super(HgFetchStrategy, self).__init__(**forwarded_args)

        self._hg = None

    @property
    def hg(self):
        """:returns: The hg executable
        :rtype: Executable
        """
        if not self._hg:
            self._hg = which('hg', required=True)

            # When building PythonPackages, Spack automatically sets
            # PYTHONPATH. This can interfere with hg, which is a Python
            # script. Unset PYTHONPATH while running hg.
            self._hg.add_default_env('PYTHONPATH', '')

        return self._hg

    @property
    def cachable(self):
        return self.cache_enabled and bool(self.revision)

    def source_id(self):
        return self.revision

    def mirror_id(self):
        if self.revision:
            repo_path = url_util.parse(self.url).path
            result = os.path.sep.join(['hg', repo_path, self.revision])
            return result

    @_needs_stage
    def fetch(self):
        if self.stage.expanded:
            tty.debug('Already fetched {0}'.format(self.stage.source_path))
            return

        args = []
        if self.revision:
            args.append('at revision %s' % self.revision)
        tty.debug('Cloning mercurial repository: {0} {1}'
                  .format(self.url, args))

        args = ['clone']

        if not spack.config.get('config:verify_ssl'):
            args.append('--insecure')

        if self.revision:
            args.extend(['-r', self.revision])

        args.extend([self.url])

        with temp_cwd():
            self.hg(*args)
            repo_name = get_single_file('.')
            self.stage.srcdir = repo_name
            shutil.move(repo_name, self.stage.source_path)

    def archive(self, destination):
        super(HgFetchStrategy, self).archive(destination, exclude='.hg')

    @_needs_stage
    def reset(self):
        with working_dir(self.stage.path):
            source_path = self.stage.source_path
            scrubbed = "scrubbed-source-tmp"

            args = ['clone']
            if self.revision:
                args += ['-r', self.revision]
            args += [source_path, scrubbed]
            self.hg(*args)

            shutil.rmtree(source_path, ignore_errors=True)
            shutil.move(scrubbed, source_path)

    def __str__(self):
        return "[hg] %s" % self.url


@fetcher
class S3FetchStrategy(URLFetchStrategy):
    """FetchStrategy that pulls from an S3 bucket."""
    url_attr = 's3'

    def __init__(self, *args, **kwargs):
        try:
            super(S3FetchStrategy, self).__init__(*args, **kwargs)
        except ValueError:
            if not kwargs.get('url'):
                raise ValueError(
                    "S3FetchStrategy requires a url for fetching.")

    @_needs_stage
    def fetch(self):
        if self.archive_file:
            tty.debug('Already downloaded {0}'.format(self.archive_file))
            return

        parsed_url = url_util.parse(self.url)
        if parsed_url.scheme != 's3':
            raise FetchError(
                'S3FetchStrategy can only fetch from s3:// urls.')

        tty.debug('Fetching {0}'.format(self.url))

        basename = os.path.basename(parsed_url.path)

        with working_dir(self.stage.path):
            _, headers, stream = web_util.read_from_url(self.url)

            with open(basename, 'wb') as f:
                shutil.copyfileobj(stream, f)

            content_type = web_util.get_header(headers, 'Content-type')

        if content_type == 'text/html':
            warn_content_type_mismatch(self.archive_file or "the archive")

        if self.stage.save_filename:
            os.rename(
                os.path.join(self.stage.path, basename),
                self.stage.save_filename)

        if not self.archive_file:
            raise FailedDownloadError(self.url)


def stable_target(fetcher):
    """Returns whether the fetcher target is expected to have a stable
       checksum. This is only true if the target is a preexisting archive
       file."""
    if isinstance(fetcher, URLFetchStrategy) and fetcher.cachable:
        return True
    return False


def from_url(url):
    """Given a URL, find an appropriate fetch strategy for it.
       Currently just gives you a URLFetchStrategy that uses curl.

       TODO: make this return appropriate fetch strategies for other
             types of URLs.
    """
    return URLFetchStrategy(url)


def from_kwargs(**kwargs):
    """Construct an appropriate FetchStrategy from the given keyword arguments.

    Args:
        **kwargs: dictionary of keyword arguments, e.g. from a
            ``version()`` directive in a package.

    Returns:
        fetch_strategy: The fetch strategy that matches the args, based
            on attribute names (e.g., ``git``, ``hg``, etc.)

    Raises:
        FetchError: If no ``fetch_strategy`` matches the args.
    """
    for fetcher in all_strategies:
        if fetcher.matches(kwargs):
            return fetcher(**kwargs)

    raise InvalidArgsError(**kwargs)


def check_pkg_attributes(pkg):
    """Find ambiguous top-level fetch attributes in a package.

    Currently this only ensures that two or more VCS fetch strategies are
    not specified at once.
    """
    # a single package cannot have URL attributes for multiple VCS fetch
    # strategies *unless* they are the same attribute.
    conflicts = set([s.url_attr for s in all_strategies
                     if hasattr(pkg, s.url_attr)])

    # URL isn't a VCS fetch method. We can use it with a VCS method.
    conflicts -= set(['url'])

    if len(conflicts) > 1:
        raise FetcherConflict(
            'Package %s cannot specify %s together. Pick at most one.'
            % (pkg.name, comma_and(quote(conflicts))))


def _check_version_attributes(fetcher, pkg, version):
    """Ensure that the fetcher for a version is not ambiguous.

    This assumes that we have already determined the fetcher for the
    specific version using ``for_package_version()``
    """
    all_optionals = set(a for s in all_strategies for a in s.optional_attrs)

    args = pkg.versions[version]
    extra\
        = set(args) - set(fetcher.optional_attrs) - \
        set([fetcher.url_attr, 'no_cache'])
    extra.intersection_update(all_optionals)

    if extra:
        legal_attrs = [fetcher.url_attr] + list(fetcher.optional_attrs)
        raise FetcherConflict(
            "%s version '%s' has extra arguments: %s"
            % (pkg.name, version, comma_and(quote(extra))),
            "Valid arguments for a %s fetcher are: \n    %s"
            % (fetcher.url_attr, comma_and(quote(legal_attrs))))


def _extrapolate(pkg, version):
    """Create a fetcher from an extrapolated URL for this version."""
    try:
        return URLFetchStrategy(pkg.url_for_version(version),
                                fetch_options=pkg.fetch_options)
    except spack.package.NoURLError:
        msg = ("Can't extrapolate a URL for version %s "
               "because package %s defines no URLs")
        raise ExtrapolationError(msg % (version, pkg.name))


def _from_merged_attrs(fetcher, pkg, version):
    """Create a fetcher from merged package and version attributes."""
    if fetcher.url_attr == 'url':
        url = pkg.url_for_version(version)
        # TODO: refactor this logic into its own method or function
        # TODO: to avoid duplication
        mirrors = [spack.url.substitute_version(u, version)
                   for u in getattr(pkg, 'urls', [])[1:]]
        attrs = {fetcher.url_attr: url, 'mirrors': mirrors}
    else:
        url = getattr(pkg, fetcher.url_attr)
        attrs = {fetcher.url_attr: url}

    attrs['fetch_options'] = pkg.fetch_options
    attrs.update(pkg.versions[version])
    return fetcher(**attrs)


def for_package_version(pkg, version):
    """Determine a fetch strategy based on the arguments supplied to
       version() in the package description."""

    # No-code packages have a custom fetch strategy to work around issues
    # with resource staging.
    if not pkg.has_code:
        return BundleFetchStrategy()

    check_pkg_attributes(pkg)

    if not isinstance(version, Version):
        version = Version(version)

    # if it's a commit, we must use a GitURLFetcher
    if version.is_commit:

        # Figure out the url for the git fetcher
        repo_regex = r'(\w+://)(.+@)*([\w\d\.]+)(:[\d]+){0,1}/*(.*)'
        match = re.search(repo_regex, pkg.url)
        if not match:
            tty.die("Cannot derive repository from %s." % pkg.url)
        service, _, repository, _, name = match.groups()
        name = "/".join(name.split('/')[0:2])
        repository = "%s%s/%s" % (service, repository, name)

        # Create a GitFetchStrategy for all commits
        fetcher = GitFetchStrategy(git=repository)

        # Populate the version with comparisons to other commits
        version.generate_commit_lookup(fetcher, pkg.versions)
        fetcher = GitFetchStrategy(git=repository, commit=str(version))
        return fetcher

    # If it's not a known version, try to extrapolate one by URL
    if version not in pkg.versions:
        return _extrapolate(pkg, version)

    # Set package args first so version args can override them
    args = {'fetch_options': pkg.fetch_options}
    # Grab a dict of args out of the package version dict
    args.update(pkg.versions[version])

    # If the version specifies a `url_attr` directly, use that.
    for fetcher in all_strategies:
        if fetcher.url_attr in args:
            _check_version_attributes(fetcher, pkg, version)
            return fetcher(**args)

    # if a version's optional attributes imply a particular fetch
    # strategy, and we have the `url_attr`, then use that strategy.
    for fetcher in all_strategies:
        if hasattr(pkg, fetcher.url_attr) or fetcher.url_attr == 'url':
            optionals = fetcher.optional_attrs
            if optionals and any(a in args for a in optionals):
                _check_version_attributes(fetcher, pkg, version)
                return _from_merged_attrs(fetcher, pkg, version)

    # if the optional attributes tell us nothing, then use any `url_attr`
    # on the package.  This prefers URL vs. VCS, b/c URLFetchStrategy is
    # defined first in this file.
    for fetcher in all_strategies:
        if hasattr(pkg, fetcher.url_attr):
            _check_version_attributes(fetcher, pkg, version)
            return _from_merged_attrs(fetcher, pkg, version)

    raise InvalidArgsError(pkg, version, **args)


def from_url_scheme(url, *args, **kwargs):
    """Finds a suitable FetchStrategy by matching its url_attr with the scheme
       in the given url."""

    url = kwargs.get('url', url)
    parsed_url = urllib_parse.urlparse(url, scheme='file')

    scheme_mapping = (
        kwargs.get('scheme_mapping') or
        {
            'file': 'url',
            'http': 'url',
            'https': 'url',
            'ftp': 'url',
            'ftps': 'url',
        })

    scheme = parsed_url.scheme
    scheme = scheme_mapping.get(scheme, scheme)

    for fetcher in all_strategies:
        url_attr = getattr(fetcher, 'url_attr', None)
        if url_attr and url_attr == scheme:
            return fetcher(url, *args, **kwargs)

    raise ValueError(
        'No FetchStrategy found for url with scheme: "{SCHEME}"'.format(
            SCHEME=parsed_url.scheme))


def from_list_url(pkg):
    """If a package provides a URL which lists URLs for resources by
       version, this can can create a fetcher for a URL discovered for
       the specified package's version."""

    if pkg.list_url:
        try:
            versions = pkg.fetch_remote_versions()
            try:
                # get a URL, and a checksum if we have it
                url_from_list = versions[pkg.version]
                checksum = None

                # try to find a known checksum for version, from the package
                version = pkg.version
                if version in pkg.versions:
                    args = pkg.versions[version]
                    checksum = next(
                        (v for k, v in args.items() if k in crypto.hashes),
                        args.get('checksum'))

                # construct a fetcher
                return URLFetchStrategy(url_from_list, checksum,
                                        fetch_options=pkg.fetch_options)
            except KeyError as e:
                tty.debug(e)
                tty.msg("Cannot find version %s in url_list" % pkg.version)

        except BaseException as e:
            # TODO: Don't catch BaseException here! Be more specific.
            tty.debug(e)
            tty.msg("Could not determine url from list_url.")


class FsCache(object):

    def __init__(self, root):
        self.root = os.path.abspath(root)

    def store(self, fetcher, relative_dest):
        # skip fetchers that aren't cachable
        if not fetcher.cachable:
            return

        # Don't store things that are already cached.
        if isinstance(fetcher, CacheURLFetchStrategy):
            return

        dst = os.path.join(self.root, relative_dest)
        mkdirp(os.path.dirname(dst))
        fetcher.archive(dst)

    def fetcher(self, target_path, digest, **kwargs):
        path = os.path.join(self.root, target_path)
        return CacheURLFetchStrategy(path, digest, **kwargs)

    def destroy(self):
        shutil.rmtree(self.root, ignore_errors=True)


class FetchError(spack.error.SpackError):
    """Superclass fo fetcher errors."""


class NoCacheError(FetchError):
    """Raised when there is no cached archive for a package."""


class FailedDownloadError(FetchError):
    """Raised when a download fails."""
    def __init__(self, url, msg=""):
        super(FailedDownloadError, self).__init__(
            "Failed to fetch file from URL: %s" % url, msg)
        self.url = url


class NoArchiveFileError(FetchError):
    """"Raised when an archive file is expected but none exists."""


class NoDigestError(FetchError):
    """Raised after attempt to checksum when URL has no digest."""


class ExtrapolationError(FetchError):
    """Raised when we can't extrapolate a version for a package."""


class FetcherConflict(FetchError):
    """Raised for packages with invalid fetch attributes."""


class InvalidArgsError(FetchError):
    """Raised when a version can't be deduced from a set of arguments."""
    def __init__(self, pkg=None, version=None, **args):
        msg = "Could not guess a fetch strategy"
        if pkg:
            msg += ' for {pkg}'.format(pkg=pkg)
            if version:
                msg += '@{version}'.format(version=version)
        long_msg = 'with arguments: {args}'.format(args=args)
        super(InvalidArgsError, self).__init__(msg, long_msg)


class ChecksumError(FetchError):
    """Raised when archive fails to checksum."""


class NoStageError(FetchError):
    """Raised when fetch operations are called before set_stage()."""
    def __init__(self, method):
        super(NoStageError, self).__init__(
            "Must call FetchStrategy.set_stage() before calling %s" %
            method.__name__)<|MERGE_RESOLUTION|>--- conflicted
+++ resolved
@@ -35,8 +35,6 @@
 import six.moves.urllib.parse as urllib_parse
 
 import llnl.util.tty as tty
-<<<<<<< HEAD
-=======
 from llnl.util.filesystem import (
     get_single_file,
     mkdirp,
@@ -45,18 +43,12 @@
     working_dir,
 )
 
->>>>>>> b4e757dc
 import spack.config
 import spack.error
 import spack.util.crypto as crypto
 import spack.util.pattern as pattern
 import spack.util.url as url_util
 import spack.util.web as web_util
-<<<<<<< HEAD
-from llnl.util.filesystem import (
-    get_single_file, mkdirp, temp_cwd, temp_rename, working_dir)
-=======
->>>>>>> b4e757dc
 from spack.util.compression import decompressor_for, extension
 from spack.util.executable import CommandNotFoundError, which
 from spack.util.string import comma_and, quote
