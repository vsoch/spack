name: linux tests

on:
  push:
    branches:
      - develop
      - releases/**
  pull_request:
    branches:
      - develop
      - releases/**
jobs:
  # Validate that the code can be run on all the Python versions
  # supported by Spack
  validate:
    runs-on: ubuntu-latest
    steps:
    - uses: actions/checkout@v2
    - uses: actions/setup-python@v2
      with:
        python-version: 3.9
    - name: Install Python Packages
      run: |
        pip install --upgrade pip
        pip install --upgrade vermin
    - name: vermin (Spack's Core)
      run: vermin --backport argparse --violations --backport typing -t=2.6- -t=3.5- -vvv lib/spack/spack/ lib/spack/llnl/ bin/
    - name: vermin (Repositories)
      run: vermin --backport argparse --violations --backport typing -t=2.6- -t=3.5- -vvv var/spack/repos
  # Run style checks on the files that have been changed
  style:
    runs-on: ubuntu-latest
    steps:
    - uses: actions/checkout@v2
      with:
        fetch-depth: 0
    - uses: actions/setup-python@v2
      with:
        python-version: 3.9
    - name: Install Python packages
      run: |
        pip install --upgrade pip six setuptools types-six
    - name: Setup git configuration
      run: |
        # Need this for the git tests to succeed.
        git --version
        . .github/workflows/setup_git.sh
    - name: Run style tests
      run: |
          share/spack/qa/run-style-tests
  # Build the documentation
  documentation:
    runs-on: ubuntu-latest
    steps:
    - uses: actions/checkout@v2
    - uses: actions/setup-python@v2
      with:
        python-version: 3.9
    - name: Install System packages
      run: |
        sudo apt-get -y update
        sudo apt-get install -y coreutils ninja-build graphviz
    - name: Install Python packages
      run: |
        pip install --upgrade pip six setuptools
        pip install --upgrade -r lib/spack/docs/requirements.txt
    - name: Build documentation
      run: |
          share/spack/qa/run-doc-tests

  # Check which files have been updated by the PR
  changes:
    runs-on: ubuntu-latest
    # Set job outputs to values from filter step
    outputs:
      core: ${{ steps.filter.outputs.core }}
      packages: ${{ steps.filter.outputs.packages }}
      with_coverage: ${{ steps.coverage.outputs.with_coverage }}
    steps:
    - uses: actions/checkout@v2
      if: ${{ github.event_name == 'push' }}
      with:
        fetch-depth: 0
    # For pull requests it's not necessary to checkout the code
    - uses: dorny/paths-filter@v2
      id: filter
      with:
        # See https://github.com/dorny/paths-filter/issues/56 for the syntax used below
        filters: |
          core:
          - './!(var/**)/**'
          packages:
          - 'var/**'
    # Some links for easier reference:
    #
    # "github" context: https://docs.github.com/en/actions/reference/context-and-expression-syntax-for-github-actions#github-context
    # job outputs: https://docs.github.com/en/actions/reference/workflow-syntax-for-github-actions#jobsjob_idoutputs
    # setting environment variables from earlier steps: https://docs.github.com/en/actions/reference/workflow-commands-for-github-actions#setting-an-environment-variable
    #
    - id: coverage
      # Run the subsequent jobs with coverage if core has been modified,
      # regardless of whether this is a pull request or a push to a branch
      run: |
        echo Core changes: ${{ steps.filter.outputs.core }}
        echo Event name: ${{ github.event_name }}
        if [ "${{ steps.filter.outputs.core }}" == "true" ]
        then
          echo "::set-output name=with_coverage::true"
        else
          echo "::set-output name=with_coverage::false"
        fi

  # Run unit tests with different configurations on linux
  unittests:
    needs: [ validate, style, documentation, changes ]
    runs-on: ubuntu-latest
    strategy:
      matrix:
        python-version: [2.7, 3.5, 3.6, 3.7, 3.8, 3.9]
        concretizer: ['original', 'clingo']
    steps:
    - uses: actions/checkout@v2
      with:
        fetch-depth: 0
    - uses: actions/setup-python@v2
      with:
        python-version: ${{ matrix.python-version }}
    - name: Install System packages
      run: |
          sudo apt-get -y update
          # Needed for unit tests
          sudo apt-get -y install \
              coreutils cvs gfortran graphviz gnupg2 mercurial  ninja-build \
              patchelf
          # Needed for kcov
          sudo apt-get -y install cmake binutils-dev libcurl4-openssl-dev
          sudo apt-get -y install zlib1g-dev libdw-dev libiberty-dev
    - name: Install Python packages
      run: |
          pip install --upgrade pip six setuptools codecov coverage[toml]
    - name: Setup git configuration
      run: |
          # Need this for the git tests to succeed.
          git --version
          . .github/workflows/setup_git.sh
    - name: Install kcov for bash script coverage
      if: ${{ needs.changes.outputs.with_coverage == 'true' }}
      env:
          KCOV_VERSION: 34
      run: |
          KCOV_ROOT=$(mktemp -d)
          wget --output-document=${KCOV_ROOT}/${KCOV_VERSION}.tar.gz https://github.com/SimonKagstrom/kcov/archive/v${KCOV_VERSION}.tar.gz
          tar -C ${KCOV_ROOT} -xzvf ${KCOV_ROOT}/${KCOV_VERSION}.tar.gz
          mkdir -p ${KCOV_ROOT}/build
          cd ${KCOV_ROOT}/build && cmake -Wno-dev ${KCOV_ROOT}/kcov-${KCOV_VERSION} && cd -
          make -C ${KCOV_ROOT}/build && sudo  make -C ${KCOV_ROOT}/build install
    - name: Bootstrap clingo from sources
      if: ${{ matrix.concretizer == 'clingo' }}
      env:
          SPACK_PYTHON: python
      run: |
          . share/spack/setup-env.sh
          spack external find --not-buildable cmake bison
          spack -v solve zlib
    - name: Run unit tests (full suite with coverage)
      if: ${{ needs.changes.outputs.with_coverage == 'true' }}
      env:
          SPACK_PYTHON: python
          COVERAGE: true
          SPACK_TEST_SOLVER: ${{ matrix.concretizer }}
      run: |
          share/spack/qa/run-unit-tests
          coverage combine
          coverage xml
    - name: Run unit tests (reduced suite without coverage)
      if: ${{ needs.changes.outputs.with_coverage == 'false' }}
      env:
          SPACK_PYTHON: python
          ONLY_PACKAGES: true
          SPACK_TEST_SOLVER: ${{ matrix.concretizer }}
      run: |
          share/spack/qa/run-unit-tests
    - uses: codecov/codecov-action@v1
      if: ${{ needs.changes.outputs.with_coverage == 'true' }}
      with:
        flags: unittests,linux,${{ matrix.concretizer }}
  # Test shell integration
  shell:
    needs: [ validate, style, documentation, changes ]
    runs-on: ubuntu-latest
    steps:
    - uses: actions/checkout@v2
      with:
        fetch-depth: 0
    - uses: actions/setup-python@v2
      with:
        python-version: 3.9
    - name: Install System packages
      run: |
          sudo apt-get -y update
          # Needed for shell tests
          sudo apt-get install -y coreutils csh zsh tcsh fish dash bash
          # Needed for kcov
          sudo apt-get -y install cmake binutils-dev libcurl4-openssl-dev
          sudo apt-get -y install zlib1g-dev libdw-dev libiberty-dev
    - name: Install Python packages
      run: |
          pip install --upgrade pip six setuptools codecov coverage[toml]
    - name: Setup git configuration
      run: |
          # Need this for the git tests to succeed.
          git --version
          . .github/workflows/setup_git.sh
    - name: Install kcov for bash script coverage
      if: ${{ needs.changes.outputs.with_coverage == 'true' }}
      env:
          KCOV_VERSION: 38
      run: |
          KCOV_ROOT=$(mktemp -d)
          wget --output-document=${KCOV_ROOT}/${KCOV_VERSION}.tar.gz https://github.com/SimonKagstrom/kcov/archive/v${KCOV_VERSION}.tar.gz
          tar -C ${KCOV_ROOT} -xzvf ${KCOV_ROOT}/${KCOV_VERSION}.tar.gz
          mkdir -p ${KCOV_ROOT}/build
          cd ${KCOV_ROOT}/build && cmake -Wno-dev ${KCOV_ROOT}/kcov-${KCOV_VERSION} && cd -
          make -C ${KCOV_ROOT}/build && sudo  make -C ${KCOV_ROOT}/build install
    - name: Run shell tests (without coverage)
      if: ${{ needs.changes.outputs.with_coverage == 'false' }}
      run: |
          share/spack/qa/run-shell-tests
    - name: Run shell tests (with coverage)
      if: ${{ needs.changes.outputs.with_coverage == 'true' }}
      env:
          COVERAGE: true
      run: |
          share/spack/qa/run-shell-tests
    - uses: codecov/codecov-action@v1
      if: ${{ needs.changes.outputs.with_coverage == 'true' }}
      with:
        flags: shelltests,linux
  # Test for Python2.6 run on Centos 6
  centos6:
    needs: [ validate, style, documentation, changes ]
    runs-on: ubuntu-latest
    container: spack/github-actions:centos6
    steps:
    - name: Run unit tests (full test-suite)
      # The CentOS 6 container doesn't run with coverage, but
      # under the same conditions it runs the full test suite
      if: ${{ needs.changes.outputs.with_coverage == 'true' }}
      env:
          HOME: /home/spack-test
      run: |
          whoami && echo $HOME && cd $HOME
          git clone https://github.com/spack/spack.git && cd spack
          git fetch origin ${{ github.ref }}:test-branch
          git checkout test-branch
          share/spack/qa/run-unit-tests
    - name: Run unit tests (only package tests)
      if: ${{ needs.changes.outputs.with_coverage == 'false' }}
      env:
          HOME: /home/spack-test
          ONLY_PACKAGES: true
      run: |
          whoami && echo $HOME && cd $HOME
          git clone https://github.com/spack/spack.git && cd spack
          git fetch origin ${{ github.ref }}:test-branch
          git checkout test-branch
          share/spack/qa/run-unit-tests

  # Test RHEL8 UBI with platform Python. This job is run
  # only on PRs modifying core Spack
  rhel8-platform-python:
    needs: [ validate, style, documentation, changes ]
    runs-on: ubuntu-latest
    if: ${{ needs.changes.outputs.with_coverage == 'true' }}
    container: registry.access.redhat.com/ubi8/ubi
    steps:
    - name: Install dependencies
      run: |
          dnf install -y \
              bzip2 curl file gcc-c++ gcc gcc-gfortran git gnupg2 gzip \
              make patch tcl unzip which xz
    - uses: actions/checkout@v2
    - name: Setup repo and non-root user
      run: |
          git --version
          git fetch --unshallow
          . .github/workflows/setup_git.sh
          useradd spack-test
          chown -R spack-test .
    - name: Run unit tests
      shell: runuser -u spack-test -- bash {0}
      run: |
          source share/spack/setup-env.sh
          spack unit-test -k 'not cvs and not svn and not hg' -x --verbose
  # Test for the clingo based solver (using clingo-cffi)
  clingo-cffi:
    needs: [ validate, style, documentation, changes ]
    runs-on: ubuntu-latest
    steps:
    - uses: actions/checkout@v2
      with:
        fetch-depth: 0
    - uses: actions/setup-python@v2
      with:
        python-version: 3.9
    - name: Install System packages
      run: |
          sudo apt-get -y update
          # Needed for unit tests
          sudo apt-get -y install \
              coreutils cvs gfortran graphviz gnupg2 mercurial ninja-build \
              patchelf
          # Needed for kcov
          sudo apt-get -y install cmake binutils-dev libcurl4-openssl-dev
          sudo apt-get -y install zlib1g-dev libdw-dev libiberty-dev
    - name: Install kcov for bash script coverage
      if: ${{ needs.changes.outputs.with_coverage == 'true' }}
      env:
          KCOV_VERSION: 34
      run: |
          KCOV_ROOT=$(mktemp -d)
          wget --output-document=${KCOV_ROOT}/${KCOV_VERSION}.tar.gz https://github.com/SimonKagstrom/kcov/archive/v${KCOV_VERSION}.tar.gz
          tar -C ${KCOV_ROOT} -xzvf ${KCOV_ROOT}/${KCOV_VERSION}.tar.gz
          mkdir -p ${KCOV_ROOT}/build
          cd ${KCOV_ROOT}/build && cmake -Wno-dev ${KCOV_ROOT}/kcov-${KCOV_VERSION} && cd -
          make -C ${KCOV_ROOT}/build && sudo  make -C ${KCOV_ROOT}/build install
    - name: Install Python packages
      run: |
          pip install --upgrade pip six setuptools codecov coverage[toml] clingo
    - name: Setup git configuration
      run: |
          # Need this for the git tests to succeed.
          git --version
          . .github/workflows/setup_git.sh
    - name: Run unit tests (full suite with coverage)
      if: ${{ needs.changes.outputs.with_coverage == 'true' }}
      env:
          COVERAGE: true
          SPACK_TEST_SOLVER: clingo
      run: |
          share/spack/qa/run-unit-tests
          coverage combine
          coverage xml
    - name: Run unit tests (reduced suite without coverage)
      if: ${{ needs.changes.outputs.with_coverage == 'false' }}
      env:
          ONLY_PACKAGES: true
          SPACK_TEST_SOLVER: clingo
      run: |
          share/spack/qa/run-unit-tests
    - uses: codecov/codecov-action@v1
      if: ${{ needs.changes.outputs.with_coverage == 'true' }}
      with:
        flags: unittests,linux,clingo
  # Run unit tests on MacOS
  build:
    needs: [ validate, style, documentation, changes ]
    runs-on: macos-latest
    strategy:
      matrix:
        python-version: [3.8]
    steps:
    - uses: actions/checkout@v2
      with:
        fetch-depth: 0
    - uses: actions/setup-python@v2
      with:
        python-version: ${{ matrix.python-version }}
    - name: Install Python packages
      run: |
          pip install --upgrade pip six setuptools
<<<<<<< HEAD
          pip install --upgrade codecov coverage
=======
          pip install --upgrade codecov coverage[toml]
          pip install --upgrade flake8 isort>=4.3.5 mypy>=0.900
>>>>>>> 084bafe1
    - name: Setup Homebrew packages
      run: |
        brew install dash fish gcc gnupg2 kcov
    - name: Run unit tests
      run: |
        git --version
        . .github/workflows/setup_git.sh
        . share/spack/setup-env.sh
        if [ "${{ needs.changes.outputs.with_coverage }}" == "true" ]
        then
          coverage run $(which spack) unit-test -x
          coverage combine
          coverage xml
        else
          echo "ONLY PACKAGE RECIPES CHANGED [skipping coverage]"
          $(which spack) unit-test -x -m "not maybeslow" -k "package_sanity"
        fi
    - uses: codecov/codecov-action@v1
      if: ${{ needs.changes.outputs.with_coverage == 'true' }}
      with:
        file: ./coverage.xml
        flags: unittests,macos<|MERGE_RESOLUTION|>--- conflicted
+++ resolved
@@ -369,12 +369,7 @@
     - name: Install Python packages
       run: |
           pip install --upgrade pip six setuptools
-<<<<<<< HEAD
-          pip install --upgrade codecov coverage
-=======
           pip install --upgrade codecov coverage[toml]
-          pip install --upgrade flake8 isort>=4.3.5 mypy>=0.900
->>>>>>> 084bafe1
     - name: Setup Homebrew packages
       run: |
         brew install dash fish gcc gnupg2 kcov
